import uuid
from datetime import datetime, timedelta

from flask import current_app
from werkzeug.utils import secure_filename

import requests
from app.constants import S3_BUCKET, WORKFLOW_API_TOKEN, WORKFLOW_HOSTNAME
from application_roles.decorators import ROLES_KEY
from blob_utils import create_url, upload_stream
from requests import HTTPError

from ..utils import make_hash
from .schemas import CreateArtifactChart
from .models import (
    ArtifactChart,
    OrganizationPipeline,
    OrganizationPipelineInputFile,
    OrganizationPipelineRun,
    db,
)
from .queries import (
    find_organization_pipeline,
    find_organization_pipeline_input_files,
    find_organization_pipeline_run,
<<<<<<< HEAD
    find_organization_pipelines,
=======
    find_latest_organization_pipeline_run,
>>>>>>> 8dc96e3c
    search_organization_pipeline_input_files,
    search_organization_pipeline_runs,
)


def create_pipeline(organization_uuid, request_json):
    """ Create a new pipeline associated with an organization. """
    response = requests.post(
        f"{current_app.config[WORKFLOW_HOSTNAME]}/v1/pipelines",
        headers={
            "Content-Type": "application/json",
            ROLES_KEY: current_app.config[WORKFLOW_API_TOKEN],
        },
        json=request_json,
    )

    try:
        json_value = response.json()
        response.raise_for_status()

        pipeline = OrganizationPipeline(
            organization_uuid=organization_uuid,
            pipeline_uuid=json_value.get("uuid"),
        )
        db.session.add(pipeline)
        db.session.commit()

        json_value["uuid"] = pipeline.uuid
        return json_value
    except ValueError as value_error:
        raise HTTPError("Non JSON payload returned") from value_error
    except HTTPError as http_error:
        raise ValueError(json_value) from http_error


def update_pipeline(organization_uuid, pipeline_uuid, request_json):
    """ Update a pipeline associated with an organization. """
    organization_pipeline = find_organization_pipeline(organization_uuid, pipeline_uuid)
    if not organization_pipeline:
        raise ValueError({"message": "organizational_pipeline_uuid not found"})

    response = requests.put(
        f"{current_app.config[WORKFLOW_HOSTNAME]}/v1/pipelines/{organization_pipeline.pipeline_uuid}",
        headers={
            "Content-Type": "application/json",
            ROLES_KEY: current_app.config[WORKFLOW_API_TOKEN],
        },
        json=request_json,
    )

    try:
        json_value = response.json()
        response.raise_for_status()

        json_value["uuid"] = organization_pipeline.uuid
        return json_value
    except ValueError as value_error:
        raise HTTPError("Non JSON payload returned") from value_error
    except HTTPError as http_error:
        raise ValueError(json_value) from http_error


def delete_pipeline(organization_uuid, organization_pipeline_uuid):
    """Delete a OrganizationPipeline.

    Note: assumes that the organization_uuid has already been verified (by
    validate_organization() mixin)

    Raises a an HTTPError when there is some unrecoverable downstream error.
    Raises a ValueError when there is some downstream error (its
    args[0] contains the json message from the backing server)
    """

    organization_pipeline = find_organization_pipeline(
        organization_uuid, organization_pipeline_uuid
    )
    if not organization_pipeline:
        raise ValueError({"message": "organizational_pipeline_uuid not found"})

    response = requests.delete(
        f"{current_app.config[WORKFLOW_HOSTNAME]}/v1/pipelines/{organization_pipeline.pipeline_uuid}",
        headers={
            "Content-Type": "application/json",
            ROLES_KEY: current_app.config[WORKFLOW_API_TOKEN],
        },
    )

    response.raise_for_status()

    organization_pipeline.is_deleted = True
    db.session.commit()


def fetch_pipelines(organization_uuid):
    """Find OrganizationPipelines for an organization.

    Note: assumes that the organization_uuid has already been verified (by
    validate_organization() mixin)

    Raises a an HTTPError when there is some unrecoverable downstream error.
    Raises a ValueError when there is some downstream error (its
    args[0] contains the json message from the backing server)
    """

    organization_pipelines = find_organization_pipelines(organization_uuid)

    # TODO timeouts - enforce a strict timeout.
    response = requests.post(
        f"{current_app.config[WORKFLOW_HOSTNAME]}/v1/pipelines/search",
        headers={
            "Content-Type": "application/json",
            ROLES_KEY: current_app.config[WORKFLOW_API_TOKEN],
        },
        json={"uuids": [op.pipeline_uuid for op in organization_pipelines]},
    )

    try:
        json_value = response.json()

        response.raise_for_status()

        for pipeline in json_value:
            matching_pipelines = []
            org_pipeline = None

            for op in organization_pipelines:
                if op.pipeline_uuid == pipeline["uuid"]:
                    matching_pipelines = [op.uuid]
                    org_pipeline_id = op.id

            if len(matching_pipelines) != 1:
                continue

            pipeline["uuid"] = matching_pipelines[0]
            latest_pipeline_run = find_latest_organization_pipeline_run(org_pipeline_id)

            if latest_pipeline_run:
                pipeline_run = fetch_pipeline_run(
                    organization_uuid, pipeline["uuid"], latest_pipeline_run.uuid
                )

                if pipeline_run:
                    pipeline["last_pipeline_run"] = pipeline_run

        return json_value
    except ValueError as value_error:
        raise HTTPError("Non JSON payload returned") from value_error
    except HTTPError as http_error:
        raise ValueError(json_value) from http_error


def create_pipeline_input_file(organization_pipeline, filename, stream):
    """ Create a OrganizationPipelineInputFile from a stream. """
    if len(filename) < 2:
        raise ValueError("filename too short")
    if len(filename) > OrganizationPipelineInputFile.name.type.length:
        raise ValueError("filename too long")

    sname = secure_filename(filename)
    input_file_uuid = uuid.uuid4().hex
    upload_stream(
        f"{organization_pipeline.uuid}/{input_file_uuid}-{sname}",
        stream,
    )

    input_file = OrganizationPipelineInputFile(uuid=input_file_uuid, name=filename)
    organization_pipeline.organization_pipeline_input_files.append(input_file)

    db.session.commit()

    return input_file


def create_pipeline_run(organization_uuid, pipeline_uuid, request_json):
    """Creates OrganizationPipelineRuns for a pipline."""
    org_pipeline = find_organization_pipeline(organization_uuid, pipeline_uuid)

    if not org_pipeline:
        raise ValueError({"message": "organizational_pipeline_uuid not found"})

    org_pipeline_input_files = search_organization_pipeline_input_files(
        org_pipeline.id, request_json.get("inputs", [])
    )

    new_pipeline_run = OrganizationPipelineRun(
        organization_pipeline_id=org_pipeline.id,
        status_update_token=uuid.uuid4().hex,
        status_update_token_expires_at=datetime.now() + timedelta(days=7),
        share_token=uuid.uuid4().hex,
        share_password_hash=None,
        share_password_salt=None,
    )

    db.session.add(new_pipeline_run)
    db.session.flush()

    new_pipeline = {"inputs": []}

    for opf in org_pipeline_input_files:
        sname = secure_filename(opf.name)
        url = create_url(f"{pipeline_uuid}/{opf.uuid}-{sname}")
        new_pipeline["inputs"].append({"url": url, "name": opf.name})

    response = requests.post(
        f"{current_app.config[WORKFLOW_HOSTNAME]}/v1/pipelines/{org_pipeline.pipeline_uuid}/runs",
        headers={
            "Content-Type": "application/json",
            ROLES_KEY: current_app.config[WORKFLOW_API_TOKEN],
        },
        json=new_pipeline,
    )

    try:
        created_pipeline = response.json()
        response.raise_for_status()

        new_pipeline_run.uuid = (
            new_pipeline_run.pipeline_run_uuid
        ) = created_pipeline.get("uuid")
        db.session.commit()

        created_pipeline.update(
            {
                "uuid": new_pipeline_run.uuid,
            }
        )

        return created_pipeline
    except ValueError as value_error:
        raise HTTPError("Non JSON payload returned") from value_error
    except HTTPError as http_error:
        raise ValueError(created_pipeline) from http_error


def create_artifact_chart(organization_pipeline_run, chart_json):
    """Create an Artifact Chart for a OrganizationPipelineRun.

    Raises a ValidationError if chart_json is not valid.
    Raises a ValueError if an Artifact cannot be found on the workflow service.

    Returns JSON appropriate  to the 'create artifact chart' endpoint.
    """
    data = CreateArtifactChart().load(chart_json)

    pipeline_run = fetch_pipeline_run(
        organization_pipeline_run.organization_pipeline.organization_uuid,
        organization_pipeline_run.organization_pipeline.uuid,
        organization_pipeline_run.uuid,
    )
    artifact = next(
        (a for a in pipeline_run["artifacts"] if a["uuid"] == data["artifact_uuid"]),
        None,
    )
    if artifact is None:
        raise ValueError("Could not find artifact in Pipeline")

    chart = ArtifactChart(
        name=data["name"],
        artifact_uuid=data["artifact_uuid"],
        chart_type_code=data["chart_type_code"],
        chart_config=data["chart_config"],
    )
    organization_pipeline_run.artifact_charts.append(chart)
    db.session.commit()

    return {
        "uuid": chart.uuid,
        "name": chart.name,
        "artifact": artifact,
        "chart_type_code": chart.chart_type_code,
        "chart_config": chart.chart_config,
        "created_at": chart.created_at.isoformat(),
        "updated_at": chart.updated_at.isoformat(),
    }


def fetch_pipeline_runs(organization_uuid, pipeline_uuid):
    """Find all OrganizationPipelineRuns for a pipline."""
    org_pipeline = find_organization_pipeline(organization_uuid, pipeline_uuid)

    response = requests.get(
        f"{current_app.config[WORKFLOW_HOSTNAME]}/v1/pipelines/{org_pipeline.pipeline_uuid}/runs",
        headers={
            "Content-Type": "application/json",
            ROLES_KEY: current_app.config[WORKFLOW_API_TOKEN],
        },
    )

    try:
        pipeline_runs = response.json()
        response.raise_for_status()

        # update with org uuids
        for pr in pipeline_runs:
            opr = search_organization_pipeline_runs(org_pipeline.id, [pr.get("uuid")])[
                0
            ]
            pr["uuid"] = opr.uuid
            org_pipeline_input_files = find_organization_pipeline_input_files(
                org_pipeline.id
            )
            inputs = []

            # generate download urls and add uuid
            for opf in org_pipeline_input_files:
                sname = secure_filename(opf.name)
                url = create_url(f"{pipeline_uuid}/{opf.uuid}-{sname}")
                inputs.append({"url": url, "name": opf.name, "uuid": opf.uuid})

            pr["inputs"] = inputs

        return pipeline_runs
    except ValueError as value_error:
        raise HTTPError("Non JSON payload returned") from value_error
    except HTTPError as http_error:
        raise ValueError(pipeline_runs) from http_error


def fetch_pipeline_run(
    organization_uuid, organization_pipeline_uuid, organization_pipeline_run_uuid
):
    """Find an OrganizationPipelineRun for a pipline."""
    org_pipeline = find_organization_pipeline(
        organization_uuid, organization_pipeline_uuid
    )

    org_pipeline_run = next(
        filter(
            lambda r: r.uuid == organization_pipeline_run_uuid,
            org_pipeline.organization_pipeline_runs,
        )
    )

    response = requests.get(
        f"{current_app.config[WORKFLOW_HOSTNAME]}/v1/pipelines/{org_pipeline.pipeline_uuid}/runs/{org_pipeline_run.pipeline_run_uuid}",
        headers={
            "Content-Type": "application/json",
            ROLES_KEY: current_app.config[WORKFLOW_API_TOKEN],
        },
    )

    try:
        pipeline_run = response.json()
        response.raise_for_status()

        # update with org uuid
        opr = find_organization_pipeline_run(
            org_pipeline.id, str(pipeline_run.get("uuid"))
        )
        pipeline_run["uuid"] = opr.uuid
        org_pipeline_input_files = find_organization_pipeline_input_files(
            org_pipeline.id
        )
        inputs = []

        # generate download urls and add uuid
        for opf in org_pipeline_input_files:
            sname = secure_filename(opf.name)
            url = create_url(f"{organization_pipeline_uuid}/{opf.uuid}-{sname}")
            inputs.append({"url": url, "name": opf.name, "uuid": opf.uuid})

        pipeline_run["inputs"] = inputs

        return pipeline_run
    except ValueError as value_error:
        raise HTTPError("Non JSON payload returned") from value_error
    except HTTPError as http_error:
        raise ValueError(pipeline_run) from http_error


def fetch_pipeline_run_console(
    organization_uuid, organization_pipeline_uuid, organization_pipeline_run_uuid
):
    """Fetches console output for an OrganizationPipelineRun."""
    org_pipeline = find_organization_pipeline(
        organization_uuid, organization_pipeline_uuid
    )

    org_pipeline_run = next(
        filter(
            lambda r: r.uuid == organization_pipeline_run_uuid,
            org_pipeline.organization_pipeline_runs,
        )
    )

    response = requests.get(
        f"{current_app.config[WORKFLOW_HOSTNAME]}/v1/pipelines/{org_pipeline.pipeline_uuid}/runs/{org_pipeline_run.pipeline_run_uuid}/console",
        headers={
            "Content-Type": "application/json",
            ROLES_KEY: current_app.config[WORKFLOW_API_TOKEN],
        },
    )

    try:
        console_output = response.json()
        response.raise_for_status()

        return console_output
    except ValueError as value_error:
        raise HTTPError("Non JSON payload returned") from value_error
    except HTTPError as http_error:
        raise ValueError(console_output) from http_error<|MERGE_RESOLUTION|>--- conflicted
+++ resolved
@@ -23,11 +23,8 @@
     find_organization_pipeline,
     find_organization_pipeline_input_files,
     find_organization_pipeline_run,
-<<<<<<< HEAD
     find_organization_pipelines,
-=======
     find_latest_organization_pipeline_run,
->>>>>>> 8dc96e3c
     search_organization_pipeline_input_files,
     search_organization_pipeline_runs,
 )
