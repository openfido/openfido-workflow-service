--- conflicted
+++ resolved
@@ -19,10 +19,7 @@
 from .queries import (
     find_organization_pipeline,
     find_organization_pipelines,
-<<<<<<< HEAD
     search_organization_pipeline_input_files,
-=======
->>>>>>> c6494385
 )
 from ..utils import make_hash
 
