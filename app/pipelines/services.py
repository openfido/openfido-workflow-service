--- conflicted
+++ resolved
@@ -44,36 +44,12 @@
     db.session.commit()
 
 
-<<<<<<< HEAD
-def _validate_pipeline_params(
-    name, docker_image_url, repository_ssh_url, repository_branch
-):
-    """ Deprecated - replace with marshmallow validation. """
-    if len(name) == 0:
-        raise ValueError("name must be supplied.")
-    if len(docker_image_url) == 0:
-        raise ValueError("A docker image URL must be supplied.")
-    if len(repository_ssh_url) == 0 or len(repository_branch) == 0:
-        raise ValueError("A ssh URL must be supplied.")
-
-
-def create_pipeline(
-    name, description, docker_image_url, repository_ssh_url, repository_branch
-):
-=======
 def create_pipeline(pipeline_json):
->>>>>>> a90b2205
     """Create a Pipeline.
 
     Note: The db.session is not committed. Be sure to commit the session.
     """
-<<<<<<< HEAD
-    _validate_pipeline_params(
-        name, docker_image_url, repository_ssh_url, repository_branch
-    )
-=======
     data = CreatePipelineSchema().load(pipeline_json)
->>>>>>> a90b2205
 
     pipeline = Pipeline(
         name=data["name"],
@@ -94,14 +70,8 @@
 
     Note: The db.session is not committed. Be sure to commit the session.
     """
-<<<<<<< HEAD
-    _validate_pipeline_params(
-        name, docker_image_url, repository_ssh_url, repository_branch
-    )
-=======
     data = CreatePipelineSchema().load(pipeline_json)
 
->>>>>>> a90b2205
     pipeline = find_pipeline(pipeline_uuid)
     if pipeline is None:
         raise ValueError("no pipeline found")
