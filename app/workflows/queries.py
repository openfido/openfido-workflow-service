from sqlalchemy import and_, or_

import networkx as nx

<<<<<<< HEAD
from .models import Workflow, WorkflowPipeline, WorkflowPipelineDependency, db
=======
from .models import db, Workflow, WorkflowPipeline, WorkflowPipelineDependency
>>>>>>> 88e8de0f
from .schemas import SearchWorkflowsSchema


def find_workflow(uuid):
    """ Find a workflow. """
    return Workflow.query.filter(
        and_(
            Workflow.uuid == uuid,
            Workflow.is_deleted == False,
        )
    ).one_or_none()


def find_workflows(uuids=None):
    """ Find all workflows, or a list of them. """
    query = Workflow.query.filter(Workflow.is_deleted == False)

    if uuids is not None:
        data = SearchWorkflowsSchema().load(uuids)
        query = query.filter(Workflow.uuid.in_(map(str, data["uuids"])))

    return query


def find_workflow_pipeline(workflow_pipeline_uuid):
    """ Find a WorkflowPipeline. """
    return (
        WorkflowPipeline.query.join(Workflow)
        .filter(
            and_(
                WorkflowPipeline.uuid == workflow_pipeline_uuid,
                Workflow.is_deleted == False,
            )
        )
        .one_or_none()
    )


def find_workflow_pipeline_dependencies(workflow_uuid):
    """ Return all WorkflowPipelineDependency for a Workflow. """
    workflow_pipeline_sq = (
        db.session.query(WorkflowPipeline.id)
        .join(Workflow)
        .filter(
            Workflow.is_deleted == False,
            Workflow.uuid == workflow_uuid,
        )
        .subquery("workflow_pipeline_sq")
    )
    return WorkflowPipelineDependency.query.filter(
        or_(
            WorkflowPipelineDependency.from_workflow_pipeline_id.in_(
                workflow_pipeline_sq
            ),
            WorkflowPipelineDependency.to_workflow_pipeline_id.in_(
                workflow_pipeline_sq
            ),
        )
    )


def find_workflow_pipelines(workflow_uuid):
    """ Find all workflow pipelines, or a list of them. """
    return WorkflowPipeline.query.filter(Workflow.workflow_id == workflow_uuid)


def is_dag(workflow, from_workflow_pipeline=None, to_workflow_pipeline=None):
    """Returns True if the graph supplied a directed acyclic graph and adding a
    new edge would not introduce a cycle."""

    dependencies = find_workflow_pipeline_dependencies(workflow.uuid)
    digraph = nx.DiGraph()
    for dependency in dependencies:
        digraph.add_edge(
            dependency.from_workflow_pipeline_id, dependency.to_workflow_pipeline_id
        )

    if from_workflow_pipeline is not None and to_workflow_pipeline is not None:
        digraph.add_edge(from_workflow_pipeline.id, to_workflow_pipeline.id)

    return nx.is_directed_acyclic_graph(digraph)


<<<<<<< HEAD
def find_dest_workflow_runs(workflow_pipeline_run):
    """Find all PipelineRuns associated with the dest_workflow_pipelines of
    this WorkflowPipelineRun"""
    workflow_run = workflow_pipeline_run.workflow_run
    result = []
    for dest_wp in workflow_pipeline_run.workflow_pipeline.dest_workflow_pipelines:
        result.extend(
            [
                wpr.pipeline_run
                for wpr in dest_wp.to_workflow_pipeline.workflow_pipeline_runs
                if wpr.workflow_run == workflow_run
            ]
        )
    return result


def find_source_workflow_runs(workflow_pipeline_run):
    """Find all PipelineRuns associated with the source_workflow_pipelines of
    this WorkflowPipelineRun"""
    workflow_run = workflow_pipeline_run.workflow_run
    result = []
    for dest_wp in workflow_pipeline_run.workflow_pipeline.source_workflow_pipelines:
        result.extend(
            [
                wpr.pipeline_run
                for wpr in dest_wp.from_workflow_pipeline.workflow_pipeline_runs
                if wpr.workflow_run == workflow_run
            ]
        )
    return result
=======
def pipeline_has_workflow_pipeline(pipeline_id):
    """ Find a WorkflowPipeline by pipeline ID. """
    return (
        WorkflowPipeline.query.join(Workflow)
        .filter(
            and_(
                WorkflowPipeline.pipeline_id == pipeline_id,
                Workflow.is_deleted == False,
            )
        )
        .scalar()
    ) is not None
>>>>>>> 88e8de0f
<|MERGE_RESOLUTION|>--- conflicted
+++ resolved
@@ -2,11 +2,7 @@
 
 import networkx as nx
 
-<<<<<<< HEAD
 from .models import Workflow, WorkflowPipeline, WorkflowPipelineDependency, db
-=======
-from .models import db, Workflow, WorkflowPipeline, WorkflowPipelineDependency
->>>>>>> 88e8de0f
 from .schemas import SearchWorkflowsSchema
 
 
@@ -90,7 +86,6 @@
     return nx.is_directed_acyclic_graph(digraph)
 
 
-<<<<<<< HEAD
 def find_dest_workflow_runs(workflow_pipeline_run):
     """Find all PipelineRuns associated with the dest_workflow_pipelines of
     this WorkflowPipelineRun"""
@@ -121,7 +116,8 @@
             ]
         )
     return result
-=======
+
+
 def pipeline_has_workflow_pipeline(pipeline_id):
     """ Find a WorkflowPipeline by pipeline ID. """
     return (
@@ -133,5 +129,4 @@
             )
         )
         .scalar()
-    ) is not None
->>>>>>> 88e8de0f
+    ) is not None