import {
  CREATE_USER,
  CREATE_USER_IN_PROGRESS,
  CREATE_USER_FAILED,
  LOGIN_USER,
  LOGOUT_USER,
  REFRESH_JWT,
  AUTH_FAILED,
  AUTH_IN_PROGRESS,
  CHANGE_PASSWORD,
  CHANGE_PASSWORD_IN_PROGRESS,
  CHANGE_PASSWORD_FAILED,
  GET_USER_PROFILE,
  GET_USER_ORGANIZATIONS,
<<<<<<< HEAD
  UPDATE_USER_PROFILE,
  UPDATE_USER_PROFILE_IN_PROGRESS,
  UPDATE_USER_PROFILE_FAILED,
  GET_USER_AVATAR,
  UPDATE_USER_AVATAR,
  UPDATE_USER_AVATAR_FAILED,
=======
>>>>>>> 514c22fd
  CHANGE_ORGANIZATION,
  RETURN_TO_SETTINGS_CONFIRMED,
} from 'actions';
import Auth from 'util/auth';

const DEFAULT_STATE = {
  profile: Auth.getUser(),
  organizations: null,
  avatar: null,
  currentOrg: null,
  messages: {
    createUserInProgress: false,
    createUserError: null,
    authInProgress: false,
    authError: null,
    updateProfileSuccess: false,
    updateProfileInProgress: false,
    changePasswordSuccess: false,
    changePasswordInProgress: false,
    changePasswordError: null,
    updateUserProfileError: null,
    updateUserAvatarError: null,
  },
};

export default (state = DEFAULT_STATE, action) => {
  if (action.error) return state;

  switch (action.type) {
    case CREATE_USER:
      return {
        ...state,
        messages: DEFAULT_STATE.messages,
      };
    case CREATE_USER_IN_PROGRESS:
      return {
        ...state,
        messages: {
          ...DEFAULT_STATE.messages,
          createUserInProgress: true,
        },
      };
    case CREATE_USER_FAILED:
      return {
        ...state,
        messages: {
          ...DEFAULT_STATE.messages,
          createUserError: action.payload,
        },
      };
    case LOGIN_USER:
      Auth.loginUser(action.payload);
      return {
        ...state,
        messages: DEFAULT_STATE.messages,
        profile: Auth.getUser(),
      };
    case REFRESH_JWT: {
      const profile = {
        ...state.profile,
        token: action.payload.token,
      };

      Auth.loginUser(profile);
      return {
        ...state,
        messages: DEFAULT_STATE.messages,
        profile,
      };
    }
    case AUTH_IN_PROGRESS:
      Auth.logoutUser();
      return {
        ...state,
        messages: {
          ...DEFAULT_STATE.messages,
          authInProgress: true,
        },
        profile: null,
      };
    case AUTH_FAILED:
      return {
        ...state,
        messages: {
          ...DEFAULT_STATE.messages,
          authError: action.payload,
        },
        profile: null,
      };
    case LOGOUT_USER:
      Auth.logoutUser();
      return {
        ...state,
        messages: DEFAULT_STATE.messages,
        profile: null,
      };
    case CHANGE_PASSWORD:
      return {
        ...state,
        messages: {
          ...DEFAULT_STATE.messages,
          changePasswordSuccess: true,
        },
      };
    case CHANGE_PASSWORD_IN_PROGRESS:
      return {
        ...state,
        messages: {
          ...DEFAULT_STATE.messages,
          changePasswordInProgress: true,
        },
      };
    case CHANGE_PASSWORD_FAILED:
      return {
        ...state,
        messages: {
          ...DEFAULT_STATE.messages,
          changePasswordError: action.payload,
        },
      };
    case GET_USER_PROFILE: {
      return {
        ...state,
        messages: DEFAULT_STATE.messages,
        profile: {
          ...state.profile,
          ...action.payload,
        },
      };
    }
    case GET_USER_ORGANIZATIONS: {
      const organizations = action.payload;

      return {
        ...state,
        messages: DEFAULT_STATE.messages,
        organizations,
        currentOrg: organizations && organizations.length ? organizations[0].uuid : state.currentOrg,
      };
    }
<<<<<<< HEAD
    case UPDATE_USER_PROFILE: {
      return {
        ...state,
        messages: {
          ...DEFAULT_STATE.messages,
          updateUserProfileSuccess: true,
        },
        profile: {
          ...state.profile,
          ...action.payload,
        },
      };
    }
    case UPDATE_USER_PROFILE_IN_PROGRESS: {
      return {
        ...state,
        messages: {
          ...DEFAULT_STATE.messages,
          updateUserProfileInProgress: true,
        },
      };
    }
    case UPDATE_USER_PROFILE_FAILED: {
      return {
        ...state,
        messages: {
          ...DEFAULT_STATE.messages,
          updateUserProfileError: action.payload,
        },
      };
    }
    case GET_USER_AVATAR: {
      return {
        ...state,
        messages: DEFAULT_STATE.messages,
        avatar: action.payload,
      };
    }
    case UPDATE_USER_AVATAR: {
      return {
        ...state,
        messages: DEFAULT_STATE.messages,
      };
    }
    case UPDATE_USER_AVATAR_FAILED: {
      return {
        ...state,
        messages: {
          ...DEFAULT_STATE.messages,
          updateUserAvatarError: action.payload,
        },
=======
    case GET_USER_ORGANIZATIONS: {
      const organizations = action.payload;

      return {
        ...state,
        messages: DEFAULT_STATE.messages,
        organizations,
        currentOrg: organizations && organizations.length ? organizations[0].uuid : state.currentOrg,
>>>>>>> 514c22fd
      };
    }
    case CHANGE_ORGANIZATION:
      return {
        ...state,
        messages: DEFAULT_STATE.messages,
        currentOrg: action.payload,
      };

    case RETURN_TO_SETTINGS_CONFIRMED:
      return {
        ...state,
        messages: DEFAULT_STATE.messages,
      };
    default:
      return state;
  }
};<|MERGE_RESOLUTION|>--- conflicted
+++ resolved
@@ -12,15 +12,12 @@
   CHANGE_PASSWORD_FAILED,
   GET_USER_PROFILE,
   GET_USER_ORGANIZATIONS,
-<<<<<<< HEAD
   UPDATE_USER_PROFILE,
   UPDATE_USER_PROFILE_IN_PROGRESS,
   UPDATE_USER_PROFILE_FAILED,
   GET_USER_AVATAR,
   UPDATE_USER_AVATAR,
   UPDATE_USER_AVATAR_FAILED,
-=======
->>>>>>> 514c22fd
   CHANGE_ORGANIZATION,
   RETURN_TO_SETTINGS_CONFIRMED,
 } from 'actions';
@@ -161,7 +158,6 @@
         currentOrg: organizations && organizations.length ? organizations[0].uuid : state.currentOrg,
       };
     }
-<<<<<<< HEAD
     case UPDATE_USER_PROFILE: {
       return {
         ...state,
@@ -213,16 +209,6 @@
           ...DEFAULT_STATE.messages,
           updateUserAvatarError: action.payload,
         },
-=======
-    case GET_USER_ORGANIZATIONS: {
-      const organizations = action.payload;
-
-      return {
-        ...state,
-        messages: DEFAULT_STATE.messages,
-        organizations,
-        currentOrg: organizations && organizations.length ? organizations[0].uuid : state.currentOrg,
->>>>>>> 514c22fd
       };
     }
     case CHANGE_ORGANIZATION:
@@ -231,7 +217,6 @@
         messages: DEFAULT_STATE.messages,
         currentOrg: action.payload,
       };
-
     case RETURN_TO_SETTINGS_CONFIRMED:
       return {
         ...state,
