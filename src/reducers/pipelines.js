import {
  GET_PIPELINES,
  GET_PIPELINES_FAILED,
<<<<<<< HEAD
  GET_PIPELINE_RUNS,
  GET_PIPELINE_RUNS_FAILED,
=======
  UPLOAD_INPUT_FILE,
  UPLOAD_INPUT_FILE_FAILED,
  REMOVE_INPUT_FILE,
  CLEAR_INPUT_FILES,
>>>>>>> 175ce2fe
} from 'actions';

const DEFAULT_STATE = {
  pipelines: null,
<<<<<<< HEAD
  pipelineRuns: null,
  messages: {
    getPipelinesError: null,
    getPipelineRunsError: null,
=======
  inputFiles: null,
  messages: {
    getPipelinesError: null,
    uploadInputFileError: null,
>>>>>>> 175ce2fe
  },
};

export default (state = DEFAULT_STATE, action) => {
  if (action.error) return state;

  switch (action.type) {
    case GET_PIPELINES: {
      const pipelines = action.payload || [];

      pipelines.sort((pipelineA, pipelineB) => {
        if (pipelineA.name && pipelineB.name) {
          return pipelineA.name.localeCompare(pipelineB.name);
        }

        return -1;
      });

      return {
        ...state,
        pipelines: action.payload,
      };
    }
    case GET_PIPELINES_FAILED:
      return {
        ...state,
        messages: {
          ...DEFAULT_STATE.messages,
          getPipelinesError: action.payload,
        },
      };
<<<<<<< HEAD
    case GET_PIPELINE_RUNS:
      return {
        ...state,
        pipelineRuns: action.payload,
      };
    case GET_PIPELINE_RUNS_FAILED:
=======
    case UPLOAD_INPUT_FILE:
      return {
        ...state,
        messages: DEFAULT_STATE.messages,
        inputFiles: state.inputFiles ? (
          [
            ...state.inputFiles,
            action.payload,
          ]
        ) : (
          [
            action.payload,
          ]
        ),
      };
    case UPLOAD_INPUT_FILE_FAILED:
>>>>>>> 175ce2fe
      return {
        ...state,
        messages: {
          ...DEFAULT_STATE.messages,
<<<<<<< HEAD
          getPipelineRunsError: action.payload,
        },
      };
=======
          uploadInputFileError: action.payload,
        },
      };
    case REMOVE_INPUT_FILE: {
      const inputFiles = [...state.inputFiles];
      inputFiles.splice(action.payload, 1);

      return {
        ...state,
        messages: DEFAULT_STATE.messages,
        inputFiles,
      };
    }
    case CLEAR_INPUT_FILES:
      return {
        ...state,
        messages: DEFAULT_STATE.messages,
        inputFiles: null,
      };
>>>>>>> 175ce2fe
    default:
      return state;
  }
};<|MERGE_RESOLUTION|>--- conflicted
+++ resolved
@@ -1,30 +1,22 @@
 import {
   GET_PIPELINES,
   GET_PIPELINES_FAILED,
-<<<<<<< HEAD
   GET_PIPELINE_RUNS,
   GET_PIPELINE_RUNS_FAILED,
-=======
   UPLOAD_INPUT_FILE,
   UPLOAD_INPUT_FILE_FAILED,
   REMOVE_INPUT_FILE,
   CLEAR_INPUT_FILES,
->>>>>>> 175ce2fe
 } from 'actions';
 
 const DEFAULT_STATE = {
   pipelines: null,
-<<<<<<< HEAD
   pipelineRuns: null,
+  inputFiles: null,
   messages: {
     getPipelinesError: null,
     getPipelineRunsError: null,
-=======
-  inputFiles: null,
-  messages: {
-    getPipelinesError: null,
     uploadInputFileError: null,
->>>>>>> 175ce2fe
   },
 };
 
@@ -56,14 +48,19 @@
           getPipelinesError: action.payload,
         },
       };
-<<<<<<< HEAD
     case GET_PIPELINE_RUNS:
       return {
         ...state,
         pipelineRuns: action.payload,
       };
     case GET_PIPELINE_RUNS_FAILED:
-=======
+      return {
+        ...state,
+        messages: {
+          ...DEFAULT_STATE.messages,
+          getPipelineRunsError: action.payload,
+        },
+      };
     case UPLOAD_INPUT_FILE:
       return {
         ...state,
@@ -80,16 +77,10 @@
         ),
       };
     case UPLOAD_INPUT_FILE_FAILED:
->>>>>>> 175ce2fe
       return {
         ...state,
         messages: {
           ...DEFAULT_STATE.messages,
-<<<<<<< HEAD
-          getPipelineRunsError: action.payload,
-        },
-      };
-=======
           uploadInputFileError: action.payload,
         },
       };
@@ -109,7 +100,6 @@
         messages: DEFAULT_STATE.messages,
         inputFiles: null,
       };
->>>>>>> 175ce2fe
     default:
       return state;
   }
