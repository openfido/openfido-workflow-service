--- conflicted
+++ resolved
@@ -18,13 +18,8 @@
 
 const AppDropdown = styled(Dropdown)`
   position: absolute;
-<<<<<<< HEAD
-  top: 28px;
-  top: 1.75rem;
-=======
   top: 24px;
   top: 1.5rem;
->>>>>>> 61762803
   right: 16px;
   right: 1rem;
   .anticon {
@@ -105,7 +100,6 @@
   );
 };
 
-<<<<<<< HEAD
 App.propTypes = {
   children: PropTypes.node,
 };
@@ -113,8 +107,5 @@
 App.defaultProps = {
   children: null,
 };
-=======
-App.propTypes = { children: PropTypes.node.isRequired };
->>>>>>> 61762803
 
 export default App;