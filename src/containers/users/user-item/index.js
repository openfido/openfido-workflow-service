--- conflicted
+++ resolved
@@ -5,17 +5,13 @@
 import styled from 'styled-components';
 import moment from 'moment';
 
-<<<<<<< HEAD
-import { requestCancelOrganizationInvitation } from 'services';
-import { getOrganizationMembers, removeOrganizationMember, changeOrganizationMemberRole } from 'actions/organization';
-=======
-import { removeOrganizationMember, changeOrganizationMemberRole } from 'actions/organization';
 import {
   ROLE_ADMINISTRATOR,
   ROLE_USER,
   ROLE_UNASSIGNED,
 } from 'config/roles';
->>>>>>> 514c22fd
+import { requestCancelOrganizationInvitation } from 'services';
+import { getOrganizationMembers, removeOrganizationMember, changeOrganizationMemberRole } from 'actions/organization';
 import DownOutlined from 'icons/DownOutlined';
 import DeleteOutlined from 'icons/DeleteOutlined';
 import {
@@ -124,7 +120,6 @@
   const userRoleChanged = useSelector((state) => state.organization.messages.userRoleChanged);
   const changeRoleError = useSelector((state) => state.organization.messages.changeRoleError);
   const dispatch = useDispatch();
-
 
   useEffect(() => {
     if (!changeRoleError && userRoleChanged === uuid) {
@@ -224,11 +219,7 @@
       </NameColumn>
       <StyledDropdown overlay={menu} trigger="click">
         <StyledText size="large" color="gray">
-<<<<<<< HEAD
-          {changeRoleError && uuid === userRoleChanged ? role.name : userRole}
-=======
           {userRole && userRole.name}
->>>>>>> 514c22fd
           <DownOutlined color="lightGray" />
         </StyledText>
       </StyledDropdown>
@@ -253,11 +244,10 @@
   is_system_admin: PropTypes.bool,
   last_active_at: PropTypes.string,
   role: PropTypes.shape({
-<<<<<<< HEAD
-    uuid: PropTypes.string,
-    name: PropTypes.string,
-    code: PropTypes.string,
-  }),
+    uuid: PropTypes.string.isRequired,
+    name: PropTypes.string.isRequired,
+    code: PropTypes.string.isRequired,
+  }).isRequired,
   isInvited: PropTypes.bool,
 };
 
@@ -266,14 +256,7 @@
   last_name: '',
   is_system_admin: false,
   last_active_at: undefined,
-  role: {},
   isInvited: false,
-=======
-    uuid: PropTypes.string.isRequired,
-    name: PropTypes.string.isRequired,
-    code: PropTypes.string.isRequired,
-  }).isRequired,
->>>>>>> 514c22fd
 };
 
 export default User;