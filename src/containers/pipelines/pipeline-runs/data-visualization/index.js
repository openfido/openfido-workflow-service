import React, { useState, useEffect } from 'react';
import PropTypes from 'prop-types';
import styled from 'styled-components';

import { getCharts, processArtifact } from 'actions/charts';
import { DATA_VISUALIZATION_TAB } from 'config/pipeline-runs';
import { CHART_TYPES } from 'config/charts';
import { pipelineStates } from 'config/pipeline-status';
import {
  StyledH2,
  StyledH4,
  StyledButton,
} from 'styles/app';
import colors from 'styles/colors';
import { useDispatch, useSelector } from 'react-redux';
import OverviewTabMenu from '../overview-tab-menu';
import AddChartPopup from '../add-chart-popup';
import ComposedCsvChart from '../composed-csv-chart';

const StyledDataVisualization = styled.div`
  padding: 16px 20px;
  padding: 1rem 1.25rem;
  header {
    display: flex;
    h2 {
      margin-right: 4px;
      margin-right: 0.25rem;
      width: 108px;
    }
    ul {
      margin-top: 3px;
      margin-top: 0.1875rem;
    }
  }
  section {
    margin-top: 16px;
    margin-top: 1rem;
    background-color: ${colors.white};
    color: ${colors.gray10};
    border-radius: 6px;
    max-width: 972px;
    font-size: 18px;
    font-size: 1.125rem;
    line-height: 21px;
    line-height: 1.3125rem;
    padding: 18px 20px;
    padding: 1.125rem 1.5rem;
    h4 {
      margin-bottom: 40px;
      margin-bottom: 2.5rem;
    }
  }
`;

const AddChartButton = styled(StyledButton)`
  &.ant-btn {
    color: ${colors.grayText};
    height: 30px;
    font-weight: 300;
    &:hover {
      color: ${colors.lightBlue};
    }
    align-items: center;
    span:before {
      content: "+";
      font-size: 30px;
      font-size: 1.875rem;
      display: inline-block;
      margin-right: 4px;
      margin-right: 0.25rem;
    }
    span {
      display: flex;
    }
  }
`;

const DataVisualization = ({
  pipelineInView, pipelineRunSelected, sequence, setDisplayTab,
}) => {
  const [showAddChartPopup, setShowAddChartPopup] = useState(false);

  const currentOrg = useSelector((state) => state.user.currentOrg);
  const charts = useSelector((state) => state.charts.charts);
  const chartDatum = useSelector((state) => state.charts.chartDatum);
  const dispatch = useDispatch();

  const pipelineRunCharts = charts && charts[pipelineRunSelected && pipelineRunSelected.uuid];

  useEffect(() => {
    if (charts) return;

    dispatch(getCharts(currentOrg, pipelineInView, pipelineRunSelected && pipelineRunSelected.uuid));
  }, [currentOrg, pipelineInView, pipelineRunSelected, dispatch, charts]);

  useEffect(() => {
    if (!pipelineRunCharts) return;

    pipelineRunCharts.map(({ artifact }) => dispatch(processArtifact(artifact)));
  }, [pipelineRunCharts, dispatch]);

  return (
    <>
      <StyledDataVisualization>
        <header>
          <StyledH2 color="black">
            Run #
            {sequence}
          </StyledH2>
          <OverviewTabMenu
            displayTab={DATA_VISUALIZATION_TAB}
            setDisplayTab={setDisplayTab}
            dataVisualizationReady={pipelineRunSelected && pipelineRunSelected.status === pipelineStates.COMPLETED}
            consoleOutputReady={!!pipelineRunSelected}
          />
        </header>
        <AddChartButton
          color="white"
          width={130}
          onClick={() => setShowAddChartPopup(true)}
        >
          Add A Chart
        </AddChartButton>
        {pipelineRunCharts && pipelineRunCharts.map(({
          artifact, name: title, chart_type_code, chart_config,
        }) => (
          <section key={`${title}${artifact && artifact.uuid}${chart_type_code}`}>
            <StyledH4 color="black">{title}</StyledH4>
            {chart_type_code === CHART_TYPES.IMAGE_CHART && (
              <img src={artifact.url} alt={artifact.name} width="100%" />
            )}
<<<<<<< HEAD
            {chart_type_code === CHART_TYPES.LINE_CHART && artifact.url in chartDatum && (
              <TimeSeriesChart
=======
            {chart_type_code === chartTypes.LINE_CHART && (
              <ComposedCsvChart
>>>>>>> 4d74ad43
                type={chart_type_code}
                config={chart_config}
                artifact={artifact}
                chartData={chartDatum[artifact.url].chartData}
                chartTypes={chartDatum[artifact.url].chartTypes}
                chartScales={chartDatum[artifact.url].chartScales}
              />
            )}
<<<<<<< HEAD
            {chart_type_code === CHART_TYPES.BAR_CHART && artifact.url in chartDatum && (
              <TimeSeriesChart
=======
            {chart_type_code === chartTypes.BAR_CHART && (
              <ComposedCsvChart
>>>>>>> 4d74ad43
                type={chart_type_code}
                config={chart_config}
                artifact={artifact}
                chartData={chartDatum[artifact.url].chartData}
                chartTypes={chartDatum[artifact.url].chartTypes}
                chartScales={chartDatum[artifact.url].chartScales}
              />
            )}
          </section>
        ))}
      </StyledDataVisualization>
      {showAddChartPopup && (
        <AddChartPopup
          handleOk={() => setShowAddChartPopup(false)}
          handleCancel={() => setShowAddChartPopup(false)}
          pipeline_uuid={pipelineInView}
          pipeline_run_uuid={pipelineRunSelected && pipelineRunSelected.uuid}
          artifacts={pipelineRunSelected && pipelineRunSelected.artifacts}
        />
      )}
    </>
  );
};

DataVisualization.propTypes = {
  pipelineInView: PropTypes.string.isRequired,
  pipelineRunSelected: PropTypes.shape({
    uuid: PropTypes.string.isRequired,
    status: PropTypes.string.isRequired,
    artifacts: PropTypes.arrayOf(PropTypes.shape({
      uuid: PropTypes.string.isRequired,
      name: PropTypes.string.isRequired,
      url: PropTypes.string.isRequired,
    })).isRequired,
  }).isRequired,
  sequence: PropTypes.number.isRequired,
  setDisplayTab: PropTypes.func.isRequired,
};

export default DataVisualization;<|MERGE_RESOLUTION|>--- conflicted
+++ resolved
@@ -129,13 +129,8 @@
             {chart_type_code === CHART_TYPES.IMAGE_CHART && (
               <img src={artifact.url} alt={artifact.name} width="100%" />
             )}
-<<<<<<< HEAD
             {chart_type_code === CHART_TYPES.LINE_CHART && artifact.url in chartDatum && (
-              <TimeSeriesChart
-=======
-            {chart_type_code === chartTypes.LINE_CHART && (
               <ComposedCsvChart
->>>>>>> 4d74ad43
                 type={chart_type_code}
                 config={chart_config}
                 artifact={artifact}
@@ -144,13 +139,8 @@
                 chartScales={chartDatum[artifact.url].chartScales}
               />
             )}
-<<<<<<< HEAD
             {chart_type_code === CHART_TYPES.BAR_CHART && artifact.url in chartDatum && (
-              <TimeSeriesChart
-=======
-            {chart_type_code === chartTypes.BAR_CHART && (
               <ComposedCsvChart
->>>>>>> 4d74ad43
                 type={chart_type_code}
                 config={chart_config}
                 artifact={artifact}
