import React, { useState, useEffect } from 'react';
import ReactDOM from 'react-dom';
import { createStore, applyMiddleware } from 'redux';
import { Provider, useSelector, useDispatch } from 'react-redux';
import { logger } from 'redux-logger';
import thunk from 'redux-thunk';
import {
  BrowserRouter,
  Switch,
  Route,
  Redirect,
} from 'react-router-dom';
import { composeWithDevTools } from 'redux-devtools-extension';

import Login from 'containers/login';
import ResetPasswordRequest from 'containers/login/reset-password-request';
import ResetPassword from 'containers/login/reset-password';
import Users from 'containers/users';
import AcceptOrganizationInvitation from 'containers/login/accept-organization-invitation';
import CreateNewAccountInvitation from 'containers/login/create-new-account-invitation';
import App from 'containers/app';
import Pipelines from 'containers/pipelines';
import Settings from 'containers/settings';
import { refreshUserToken } from 'actions/user';
import reducers from 'reducers';
import {
  ROUTE_LOGIN,
  ROUTE_RESET_PASSWORD,
  ROUTE_UPDATE_PASSWORD,
  ROUTE_PIPELINES,
  ROUTE_USERS,
  ROUTE_ACCEPT_ORGANIZATION_INVITATION, ROUTE_CREATE_NEW_ACCOUNT_INVITATION,
  ROUTE_SETTINGS,
} from 'config/routes';
import { ROLE_ADMINISTRATOR } from 'config/roles';
import * as serviceWorker from './serviceWorker';
import 'antd/dist/antd.compact.min.css';
import 'index.css';
import { ROLE_ADMINISTRATOR } from './config/roles';

const middlewares = [];
middlewares.push(thunk);
if (process.env.NODE_ENV === 'development') {
  middlewares.push(logger);
}

const store = composeWithDevTools(applyMiddleware(...middlewares))(createStore)(reducers);

const AppSwitch = () => {
  const profile = useSelector((state) => state.user.profile);
  const organizations = useSelector((state) => state.user.organizations);
  const currentOrg = useSelector((state) => state.user.currentOrg);
  const hasProfile = profile !== null;
  const dispatch = useDispatch();

  const [checkedJWTRefresh, setCheckedJWTRefresh] = useState(false);

  useEffect(() => {
    if (checkedJWTRefresh) return;
    setCheckedJWTRefresh(true);

    if (profile === null) return;

    const { uuid: user_uuid } = profile;

    dispatch(refreshUserToken(user_uuid));
  }, [dispatch, profile, checkedJWTRefresh]);

  const hasProfileRedirectToPipelines = hasProfile && <Redirect to={ROUTE_PIPELINES} />;
  const noProfileRedirectToLogin = !hasProfile && <Redirect to={ROUTE_LOGIN} />;

<<<<<<< HEAD
  const isOrganizationAdmin = currentOrg && organizations && organizations.find((org) => org.uuid === currentOrg && org.role.code === ROLE_ADMINISTRATOR);
=======
  const isOrganizationAdmin = currentOrg && organizations && organizations.find((org) => org.uuid === currentOrg && org.role.code === ROLE_ADMINISTRATOR.code);
>>>>>>> 514c22fd

  return (
    <Switch>
      <Route exact path={ROUTE_LOGIN}>
        {hasProfileRedirectToPipelines}
        <Login />
      </Route>
      <Route exact path={ROUTE_RESET_PASSWORD}>
        <ResetPasswordRequest />
      </Route>
      <Route exact path={ROUTE_UPDATE_PASSWORD}>
        <ResetPassword />
      </Route>
      <Route exact path={ROUTE_ACCEPT_ORGANIZATION_INVITATION}>
        <AcceptOrganizationInvitation />
      </Route>
      <Route exact path={ROUTE_CREATE_NEW_ACCOUNT_INVITATION}>
        {hasProfileRedirectToPipelines}
        <CreateNewAccountInvitation />
      </Route>
      <Route exact path={ROUTE_PIPELINES}>
        {noProfileRedirectToLogin}
        {hasProfile && organizations && <App><Pipelines /></App>}
      </Route>
      <Route exact path={ROUTE_USERS}>
        {noProfileRedirectToLogin}
        {hasProfile && organizations && (
          !isOrganizationAdmin ? (
            <Redirect to={ROUTE_PIPELINES} />
          ) : (
            <App><Users /></App>
          )
        )}
      </Route>
      <Route exact path={ROUTE_SETTINGS}>
        {noProfileRedirectToLogin}
        {hasProfile && organizations && <App><Settings /></App>}
      </Route>
      {hasProfileRedirectToPipelines}
      {noProfileRedirectToLogin}
    </Switch>
  );
};

ReactDOM.render(
  <Provider store={store}>
    <BrowserRouter>
      <AppSwitch />
    </BrowserRouter>
  </Provider>,
  window.document.getElementById('root'),
);

// If you want your app to work offline and load faster, you can change
// unregister() to register() below. Note this comes with some pitfalls.
// Learn more about service workers: https://bit.ly/CRA-PWA
serviceWorker.unregister();<|MERGE_RESOLUTION|>--- conflicted
+++ resolved
@@ -29,14 +29,14 @@
   ROUTE_UPDATE_PASSWORD,
   ROUTE_PIPELINES,
   ROUTE_USERS,
-  ROUTE_ACCEPT_ORGANIZATION_INVITATION, ROUTE_CREATE_NEW_ACCOUNT_INVITATION,
+  ROUTE_ACCEPT_ORGANIZATION_INVITATION,
+  ROUTE_CREATE_NEW_ACCOUNT_INVITATION,
   ROUTE_SETTINGS,
 } from 'config/routes';
 import { ROLE_ADMINISTRATOR } from 'config/roles';
 import * as serviceWorker from './serviceWorker';
 import 'antd/dist/antd.compact.min.css';
 import 'index.css';
-import { ROLE_ADMINISTRATOR } from './config/roles';
 
 const middlewares = [];
 middlewares.push(thunk);
@@ -69,11 +69,7 @@
   const hasProfileRedirectToPipelines = hasProfile && <Redirect to={ROUTE_PIPELINES} />;
   const noProfileRedirectToLogin = !hasProfile && <Redirect to={ROUTE_LOGIN} />;
 
-<<<<<<< HEAD
-  const isOrganizationAdmin = currentOrg && organizations && organizations.find((org) => org.uuid === currentOrg && org.role.code === ROLE_ADMINISTRATOR);
-=======
   const isOrganizationAdmin = currentOrg && organizations && organizations.find((org) => org.uuid === currentOrg && org.role.code === ROLE_ADMINISTRATOR.code);
->>>>>>> 514c22fd
 
   return (
     <Switch>
