--- conflicted
+++ resolved
@@ -53,10 +53,7 @@
     assert queries.is_dag(workflow_line, a, c)
 
     # trying to make a cycle fails
-<<<<<<< HEAD
     assert not queries.is_dag(workflow_line, c, a)
-=======
-    assert not queries.is_dag(workflow, pipeline_c, pipeline_a)
 
 
 def test_pipeline_has_workflow_pipeline(app, workflow, pipeline, workflow_pipeline):
@@ -72,5 +69,4 @@
     db.session.add(p1)
     db.session.commit()
 
-    assert not queries.pipeline_has_workflow_pipeline(p1.id)
->>>>>>> 88e8de0f
+    assert not queries.pipeline_has_workflow_pipeline(p1.id)