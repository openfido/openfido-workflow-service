--- conflicted
+++ resolved
@@ -81,24 +81,9 @@
 
 
 @pytest.fixture
-<<<<<<< HEAD
-def organization_workflow(app):
-    ow = OrganizationWorkflow(
-        organization_uuid=ORGANIZATION_UUID, workflow_uuid=WORKFLOW_UUID
-    )
-    db.session.add(ow)
-    db.session.commit()
-
-    return ow
-
-
-@pytest.fixture
-def organization_pipeline_input_file(app, organization_pipeline):
-=======
 def organization_pipeline_input_file(
     app, organization_pipeline, organization_pipeline_run
 ):
->>>>>>> 6ea25db0
     opif = OrganizationPipelineInputFile(
         uuid=PIPELINE_RUN_INPUT_FILE_UUID,
         organization_pipeline_id=organization_pipeline.id,
