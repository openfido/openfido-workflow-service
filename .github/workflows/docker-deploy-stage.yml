name: Deploy Staging
on:
  push:
    branches:
      - master
jobs:
    build:
        runs-on: ubuntu-latest
        environment: Build
        steps:
          - name: Checkout Repository
            uses: actions/checkout@v3

          - name: Install SSH key
            uses: shimataro/ssh-key-action@v2
            with:
              key: ${{ secrets.SSH_READ_KEY_UTIL }}
              name: id_ed25519 # optional
              known_hosts: ${{ secrets.KNOWN_HOSTS }}
              if_key_exists: fail # replace / ignore / fail; optional (defaults to fail)

          - name: Install Python
            uses: actions/setup-python@v3
            with:
              python-version: 3.8

          - name: install/upgrade pip
            run: |
              python -m pip install --upgrade pip


          - name: Install Dependencies
            run: python -m pip install -r requirements.txt

          - name: Build
            run: |
              mkdir test-results
              python3 -m invoke test --junit --enforce-percent 99

          - name: Store test results as artifacts
            uses: actions/upload-artifact@v2
            with:
              name: store test results
              path: test-results

          - name: Style
            run: python3 -m invoke style

          - name: Lint
            run: python3 -m invoke lint --fail-under=9

    deploy-staging-flow:
        needs: build
        runs-on: ubuntu-latest
        environment: staging
        env:
          DOCKER_BUILDKIT: "1"
        steps:
          - name: Checkout Repository
            uses: actions/checkout@v3

          - name: Install SSH key
            uses: shimataro/ssh-key-action@v2
            with:
              key: ${{ secrets.SSH_READ_KEY_UTIL }}
              name: id_rsa # optional
              known_hosts: ${{ secrets.KNOWN_HOSTS }}
              if_key_exists: fail # replace / ignore / fail; optional (defaults to fail)

          - name: copy ssh to root
            run: |
              sudo cp -r ~/.ssh /root
              sudo chmod 600 /root/.ssh/id_rsa
              sudo chmod o+x /root/

          - name: Install Python
            uses: actions/setup-python@v3
            with:
              python-version: 3.8

          - name: install/upgrade pip
            run: |
              python -m pip install --upgrade pip

          - name: Configure AWS Credentials
            uses: aws-actions/configure-aws-credentials@v1
            with:
              aws-access-key-id: ${{ secrets.STAGE_ACCESS_KEY_ID }}
              aws-secret-access-key: ${{ secrets.STAGE_SECRET_ACCESS_KEY }}
              aws-region: ${{ secrets.AWS_REGION }}

          - name: Login to Amazon ECR
            id: login-ecr
            uses: aws-actions/amazon-ecr-login@v1

          # uses repository in your authorized registry to push to.
          # sign in to your ecr page for a list of all your repositories.
          - name: Build, tag, and push image to Amazon ECR
            id: build-image
            env:
              ECR_REGISTRY: ${{ steps.login-ecr.outputs.registry }}
              ECR_REPOSITORY: openfido/stage-workflow
              IMAGE_TAG: master
            run: |
              eval $(ssh-agent)
              ssh-add ~/.ssh/id_rsa
              export DOCKER_BUILDKIT=1
              docker build --build-arg SSH_PRIVATE_KEY="$(cat ~/.ssh/id_rsa)" -t $ECR_REGISTRY/$ECR_REPOSITORY:$IMAGE_TAG -f Dockerfile .
              docker push $ECR_REGISTRY/$ECR_REPOSITORY:$IMAGE_TAG
              echo "::set-output name=image::$ECR_REGISTRY/$ECR_REPOSITORY:$IMAGE_TAG"

          # needed for the task-definition.json file, update task family here
          # can also use the CLI to manually generate the task 
          - name: Download task definition
            run: |
              aws ecs describe-task-definition --task-definition openfido-stage-workflow-task --query taskDefinition > task-definition.json

          - name: Fill in the new image ID in the Amazon ECS task definition
            id: task-def
            uses: aws-actions/amazon-ecs-render-task-definition@v1
            with:
              task-definition: task-definition.json
              container-name: 'openfido-stage-workflow-task'
              image: ${{ steps.build-image.outputs.image }}

          - name: Deploy Amazon ECS task definition
            uses: aws-actions/amazon-ecs-deploy-task-definition@v1
            with:
              task-definition: ${{ steps.task-def.outputs.task-definition }}
              service: 'openfido-stage-workflow-service'
              cluster: 'openfido-stage-ecs-cluster'
              wait-for-service-stability: true

    deploy-staging-worker:
        needs: build
        runs-on: ubuntu-latest
        environment: staging
        env:
          DOCKER_BUILDKIT: "1"
        steps:
          - name: Checkout Repository
            uses: actions/checkout@v3

          - name: Install SSH key
            uses: shimataro/ssh-key-action@v2
            with:
              key: ${{ secrets.SSH_READ_KEY_UTIL }}
              name: id_rsa # optional
              known_hosts: ${{ secrets.KNOWN_HOSTS }}
              if_key_exists: fail # replace / ignore / fail; optional (defaults to fail)

          - name: copy ssh to root
            run: |
              sudo cp -r ~/.ssh /root
              sudo chmod 600 /root/.ssh/id_rsa
              sudo chmod o+x /root/

          - name: Install Python
            uses: actions/setup-python@v3
            with:
              python-version: 3.8

          - name: install/upgrade pip
            run: |
              python -m pip install --upgrade pip

          - name: Configure AWS Credentials
            uses: aws-actions/configure-aws-credentials@v1
            with:
              aws-access-key-id: ${{ secrets.STAGE_ACCESS_KEY_ID }}
              aws-secret-access-key: ${{ secrets.STAGE_SECRET_ACCESS_KEY }}
              aws-region: ${{ secrets.AWS_REGION }}

          - name: Login to Amazon ECR
            id: login-ecr
            uses: aws-actions/amazon-ecr-login@v1

          # uses repository in your authorized registry to push to.
          # sign in to your ecr page for a list of all your repositories.
          - name: Build, tag, and push image to Amazon ECR
            id: build-image
            env:
              ECR_REGISTRY: ${{ steps.login-ecr.outputs.registry }}
              ECR_REPOSITORY: openfido/stage-workflow-worker
              IMAGE_TAG: master
            run: |
              eval $(ssh-agent)
              ssh-add ~/.ssh/id_rsa
              export DOCKER_BUILDKIT=1
<<<<<<< HEAD
              docker build --build-arg SSH_PRIVATE_KEY="$(cat ~/.ssh/id_rsa)" -t $ECR_REGISTRY/$ECR_REPOSITORY:$IMAGE_TAG -f Dockerfile .
=======
              docker build --build-arg SSH_PRIVATE_KEY="$(cat ~/.ssh/id_rsa)" -t $ECR_REGISTRY/$ECR_REPOSITORY:$IMAGE_TAG -f Dockerfile.worker .
>>>>>>> 2cfa5f9e
              docker push $ECR_REGISTRY/$ECR_REPOSITORY:$IMAGE_TAG
              echo "::set-output name=image::$ECR_REGISTRY/$ECR_REPOSITORY:$IMAGE_TAG"

          # needed for the task-definition.json file, update task family here
          # can also use the CLI to manually generate the task 
          - name: Download task definition
            run: |
              aws ecs describe-task-definition --task-definition openfido-stage-workflow-worker-task --query taskDefinition > task-definition.json

          - name: Fill in the new image ID in the Amazon ECS task definition
            id: task-def
            uses: aws-actions/amazon-ecs-render-task-definition@v1
            with:
              task-definition: task-definition.json
              container-name: 'openfido-stage-workflow-worker-task'
              image: ${{ steps.build-image.outputs.image }}

          - name: Deploy Amazon ECS task definition
            uses: aws-actions/amazon-ecs-deploy-task-definition@v1
            with:
              task-definition: ${{ steps.task-def.outputs.task-definition }}
              service: 'openfido-stage-workflow-worker-service'
              cluster: 'openfido-stage-ecs-cluster'
              wait-for-service-stability: true

    deploy-staging-rabbit:
        needs: build
        runs-on: ubuntu-latest
        environment: staging
        env:
          DOCKER_BUILDKIT: "1"
        steps:
          - name: Checkout Repository
            uses: actions/checkout@v3

          - name: Install SSH key
            uses: shimataro/ssh-key-action@v2
            with:
              key: ${{ secrets.SSH_READ_KEY_UTIL }}
              name: id_rsa # optional
              known_hosts: ${{ secrets.KNOWN_HOSTS }}
              if_key_exists: fail # replace / ignore / fail; optional (defaults to fail)

          - name: copy ssh to root
            run: |
              sudo cp -r ~/.ssh /root
              sudo chmod 600 /root/.ssh/id_rsa
              sudo chmod o+x /root/

          - name: Install Python
            uses: actions/setup-python@v3
            with:
              python-version: 3.8

          - name: install/upgrade pip
            run: |
              python -m pip install --upgrade pip

          - name: Configure AWS Credentials
            uses: aws-actions/configure-aws-credentials@v1
            with:
              aws-access-key-id: ${{ secrets.STAGE_ACCESS_KEY_ID }}
              aws-secret-access-key: ${{ secrets.STAGE_SECRET_ACCESS_KEY }}
              aws-region: ${{ secrets.AWS_REGION }}

          - name: Login to Amazon ECR
            id: login-ecr
            uses: aws-actions/amazon-ecr-login@v1

          # uses repository in your authorized registry to push to.
          # sign in to your ecr page for a list of all your repositories.
          - name: Build, tag, and push image to Amazon ECR
            id: build-image
            env:
              ECR_REGISTRY: ${{ steps.login-ecr.outputs.registry }}
              ECR_REPOSITORY: openfido/stage-rabbitmq
              IMAGE_TAG: master
            run: |
              eval $(ssh-agent)
              ssh-add ~/.ssh/id_rsa
              export DOCKER_BUILDKIT=1
<<<<<<< HEAD
              docker build --build-arg SSH_PRIVATE_KEY="$(cat ~/.ssh/id_rsa)" -t $ECR_REGISTRY/$ECR_REPOSITORY:$IMAGE_TAG -f Dockerfile .
=======
              docker build --build-arg SSH_PRIVATE_KEY="$(cat ~/.ssh/id_rsa)" -t $ECR_REGISTRY/$ECR_REPOSITORY:$IMAGE_TAG -f Dockerfile.rabbitmq .
>>>>>>> 2cfa5f9e
              docker push $ECR_REGISTRY/$ECR_REPOSITORY:$IMAGE_TAG
              echo "::set-output name=image::$ECR_REGISTRY/$ECR_REPOSITORY:$IMAGE_TAG"

          # needed for the task-definition.json file, update task family here
          # can also use the CLI to manually generate the task 
          - name: Download task definition
            run: |
              aws ecs describe-task-definition --task-definition openfido-stage-rabbitmq-task --query taskDefinition > task-definition.json

          - name: Fill in the new image ID in the Amazon ECS task definition
            id: task-def
            uses: aws-actions/amazon-ecs-render-task-definition@v1
            with:
              task-definition: task-definition.json
              container-name: 'openfido-stage-rabbitmq-task'
              image: ${{ steps.build-image.outputs.image }}

          - name: Deploy Amazon ECS task definition
            uses: aws-actions/amazon-ecs-deploy-task-definition@v1
            with:
              task-definition: ${{ steps.task-def.outputs.task-definition }}
              service: 'openfido-stage-rabbitmq-service'
              cluster: 'openfido-stage-ecs-cluster'
              wait-for-service-stability: true<|MERGE_RESOLUTION|>--- conflicted
+++ resolved
@@ -187,11 +187,7 @@
               eval $(ssh-agent)
               ssh-add ~/.ssh/id_rsa
               export DOCKER_BUILDKIT=1
-<<<<<<< HEAD
-              docker build --build-arg SSH_PRIVATE_KEY="$(cat ~/.ssh/id_rsa)" -t $ECR_REGISTRY/$ECR_REPOSITORY:$IMAGE_TAG -f Dockerfile .
-=======
               docker build --build-arg SSH_PRIVATE_KEY="$(cat ~/.ssh/id_rsa)" -t $ECR_REGISTRY/$ECR_REPOSITORY:$IMAGE_TAG -f Dockerfile.worker .
->>>>>>> 2cfa5f9e
               docker push $ECR_REGISTRY/$ECR_REPOSITORY:$IMAGE_TAG
               echo "::set-output name=image::$ECR_REGISTRY/$ECR_REPOSITORY:$IMAGE_TAG"
 
@@ -273,11 +269,7 @@
               eval $(ssh-agent)
               ssh-add ~/.ssh/id_rsa
               export DOCKER_BUILDKIT=1
-<<<<<<< HEAD
-              docker build --build-arg SSH_PRIVATE_KEY="$(cat ~/.ssh/id_rsa)" -t $ECR_REGISTRY/$ECR_REPOSITORY:$IMAGE_TAG -f Dockerfile .
-=======
               docker build --build-arg SSH_PRIVATE_KEY="$(cat ~/.ssh/id_rsa)" -t $ECR_REGISTRY/$ECR_REPOSITORY:$IMAGE_TAG -f Dockerfile.rabbitmq .
->>>>>>> 2cfa5f9e
               docker push $ECR_REGISTRY/$ECR_REPOSITORY:$IMAGE_TAG
               echo "::set-output name=image::$ECR_REGISTRY/$ECR_REPOSITORY:$IMAGE_TAG"
 
